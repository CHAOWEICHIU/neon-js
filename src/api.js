--- conflicted
+++ resolved
@@ -41,13 +41,8 @@
 // get amounts of available (spent) and unavailable claims
 export const getClaimAmounts = (net, address) => {
   const apiEndpoint = getAPIEndpoint(net);
-<<<<<<< HEAD
   return axios.get(apiEndpoint + '/v2/address/claims/' + address).then((res) => {
-    return parseInt(res.data.total_claim);
-=======
-  return axios.get(apiEndpoint + '/v1/address/claims/' + address).then((res) => {
     return {available: parseInt(res.data.total_claim), unavailable:parseInt(res.data.total_unspent_claim)};
->>>>>>> fc077a2d
   });
 }
 
@@ -56,7 +51,7 @@
   const apiEndpoint = getAPIEndpoint(net);
   const account = getAccountsFromWIFKey(fromWif)[0];
   // TODO: when fully working replace this with mainnet/testnet switch
-  return axios.get(apiEndpoint + "/v1/address/claims/" + account.address).then((response) => {
+  return axios.get(apiEndpoint + "/v2/address/claims/" + account.address).then((response) => {
     const claims = response.data["claims"];
     const total_claim = response.data["total_claim"];
     const txData = claimTransaction(claims, account.publickeyEncoded, account.address, total_claim);
@@ -108,7 +103,6 @@
   });
 }
 
-<<<<<<< HEAD
 // RPC methods
 
 // wrapper for querying node RPC on MainNet or TestNet
@@ -152,10 +146,6 @@
 
 // send an asset (NEO or GAS) over the node RPC
 export const sendAssetTransaction = (net, toAddress, fromWif, assetType, amount) => {
-=======
-// send an asset to an address
-export const doSendAsset = (net, toAddress, fromWif, assetType, amount) => {
->>>>>>> fc077a2d
   let assetId, assetName, assetSymbol;
   if (assetType === "Neo"){
     assetId = neoId;
