--- conflicted
+++ resolved
@@ -21,11 +21,7 @@
   },
   "name": "@cityofzion/neon-js",
   "description": "Javascript libraries for neo wallet using https://github.com/neochainio/neowallet/blob/master/js/wallet.js as the original source.",
-<<<<<<< HEAD
-  "version": "2.2.2",
-=======
   "version": "2.3.0",
->>>>>>> 036b5b83
   "main": "lib/index.js",
   "browser": "lib/browser.js",
   "types": "src/index.d.ts",
